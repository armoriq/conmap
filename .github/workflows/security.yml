--- conflicted
+++ resolved
@@ -15,13 +15,8 @@
   sast-and-deps:
     runs-on: ubuntu-latest
     steps:
-<<<<<<< HEAD
-      - uses: actions/checkout@v4
-      - uses: actions/setup-python@v6
-=======
       - uses: actions/checkout@v5
       - uses: actions/setup-python@v5
->>>>>>> f6b96a3c
         with:
           python-version: "3.11"
       - name: Install project and tooling
